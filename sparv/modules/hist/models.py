--- conflicted
+++ resolved
@@ -3,13 +3,8 @@
 import re
 import xml.etree.ElementTree as etree
 
-<<<<<<< HEAD
-from sparv.api import Model, ModelOutput, modelbuilder
-=======
-import sparv.util as util
-from sparv import Model, ModelOutput, modelbuilder, util
+from sparv.api import Model, ModelOutput, modelbuilder, util
 from sparv.modules.saldo.saldo_model import HashableDict, SaldoLexicon
->>>>>>> 440931c8
 
 log = util.get_logger(__name__)
 
